##
using DataFrames
using CSV
using LinearAlgebra
using Revise
<<<<<<< HEAD
using Plots
include("../HopperHandshake.jl") # reloading HopperHandshake.jl will trigger lots of recompilation
=======
using Random
include("../HopperHandshake.jl") # reloading HopperHandshake.jl will trigger lots of recompilation

## generate random samples
N = 200
Random.seed!(42)
random_samples = Designs.random_sample(N)
random_hopper = map(i->Hopper.cost(random_samples[:,i]),1:N)
random_handshake = map(i->Handshake.cost(random_samples[:,i]),1:N)

## generate initial guess for optimization
λ = 0.05
cost = map(i->λ*random_hopper[i]+(1-λ)*random_handshake[i],1:length(random_hopper))

# sort by cost
p = sortperm(cost)

# select the best
x0 = random_samples[:,p[argmin(cost)]]

# dummy optimization to trigger compilation
minf, minx, ret = Optimization.lsp_optimize(x0,λ;maxtime=2.,ftol_rel = 1e-16)

## next we attempt to solve the scalarization problem
minf, minx, ret = Optimization.lsp_optimize(x0,λ;maxtime=30.,ftol_rel = 1e-16)
xstar = minx
error,weight = Optimization.stationarity_test(minx;tol=1e-12)

## optimization code
f2(x) = Hopper.cost(x)                  # the value of f1(x) will be the optimization objective
df2(x) = Hopper.cost_grad(x)
f1(x) = Handshake.cost(x)               # the value of f2(x) will be constrained
df1(x) = Handshake.cost_grad(x)

N = 60                                  # number of iterations we will attempt
Δ = 0.05                                 # step change in f2 value
x = zeros((length(minx),N))             
x[:,1] = xstar                          

for i=2:N
    ϵ = f2(x[:,i-1])-Δ
    minf,minx,ret = Optimization.constraint_optimize(
                        f1,
                        df1,
                        f2,
                        df2,
                        x[:,i-1],
                        ϵ;
                        ftol_rel=1e-16,
                        maxtime=60.
                    )
    if norm(minx-x[:,i-1]) < 1e-3
        x = x[:,1:i-1]
        break
    end
    x[:,i] = minx
end

##

# evaluate costs
hopper = map(i->Hopper.cost(x[:,i]),1:size(x,2))
handshake = map(i->Handshake.cost(x[:,i]),1:size(x,2))

# sort by hopper
p = sortperm(hopper)
hopper[:] = hopper[p]
handshake[:] = handshake[p]
x[:,:] = x[:,p]

stationarity = map(i->Optimization.stationarity_test(x[:,i];tol=1e-9),1:size(x,2))
error = map(i->stationarity[i][1],1:length(stationarity))
weight = map(i->stationarity[i][2],1:length(stationarity))

# create a figure of the objective space
using Plots

# plot the pareto front
cost_plot = scatter(hopper,handshake;label="pareto points")

# plot the random samples
idx = filter(i->random_hopper[i]<4 && random_handshake[i]<4, 1:length(random_hopper))
scatter!(cost_plot,random_hopper[idx],random_handshake[idx];label="random samples",markershape=:cross)

# plot the minitaur
minitaur = Designs.pack(Designs.default_params)
minitaur_cost = [Hopper.cost(minitaur), Handshake.cost(minitaur)]
scatter!(cost_plot, minitaur_cost[[1]], minitaur_cost[[2]];label="minitaur leg (no springs)",markershape=:diamond,markersize=7)

# plot no-spring optimized design
nospring_optimized = Designs.pack(Designs.default_params)
nospring_optimized[end-1] = 0.7
scatter!(cost_plot, [Hopper.cost(nospring_optimized)], [Handshake.cost(nospring_optimized)];label="no spring, optimized",markershape=:diamond,markersize=7)

# highlight points which dominate minitaur
minitaur_dominators = [i for i=1:length(hopper) if hopper[i] <= minitaur_cost[1] && handshake[i] <= minitaur_cost[2]]
# scatter!(cost_plot, hopper[minitaur_dominators], handshake[minitaur_dominators];label="minitaur dominators",markershape=:star,markersize=7)
xlabel!(cost_plot,"Hopper cost")
ylabel!(cost_plot,"Handshake cost")

## Save all the data from this figure!
columns = vcat("hopper","shaker",["x$(i)" for i=1:14]...)
df = DataFrame(hcat(hopper,handshake,x'),columns)
CSV.write("pareto_front.csv", df)

# random samples
df = DataFrame(hcat(random_hopper,random_handshake,random_samples'),columns)
CSV.write("random_samples.csv", df)

# no spring designs
costs = vcat(minitaur_cost', [Hopper.cost(nospring_optimized), Handshake.cost(nospring_optimized)]')

df = DataFrame(hcat(costs,vcat(minitaur',nospring_optimized')), columns)
CSV.write("nosprings.csv", df)

## select 3 different solutions to build
p = [Designs.unpack(x[:,i]) for i=1:size(x,2)]
idx = [1,7,30]
scatter!(cost_plot,hopper[idx],handshake[idx];label="efficient samples",markershape=:star,markersize=7)
savefig(cost_plot,"cost_plot")

## what data do I want to make note of?

# Extension springs:
#   free length
#   spring rate
#   yield deflection
#   fixture angle

s1_len = [ExtensionSprings.free_length(p[i].s1) for i in idx]
s1_k = [ExtensionSprings.spring_rate(p[i].s1) for i in idx]
s1_yield = [ExtensionSprings.yield_deflection(p[i].s1,1.2) for i in idx]
s1_tension = [ExtensionSprings.mean_initial_tension(p[i].s1) for i in idx]


s2_len = [ExtensionSprings.free_length(p[i].s2) for i in idx]
s2_k = [ExtensionSprings.spring_rate(p[i].s2) for i in idx]
s2_yield = [ExtensionSprings.yield_deflection(p[i].s2,1.2) for i in idx]
s2_tension = [ExtensionSprings.mean_initial_tension(p[i].s2) for i in idx]


# Compression spring:
#   free length
#   spring rate
#   maximum deflection
#   yield deflection
>>>>>>> 01b0f42a

## brute force the problem
N = 10000
x = Designs.random_sample(N)
hopper = map(i->Hopper.cost(x[:,i]),1:N)
handshake = map(i->Handshake.cost(x[:,i]),1:N)
dominated, non_dominated = Optimization.pareto_ranking(hopper,handshake)

scatter(hopper[non_dominated], handshake[non_dominated])
scatter(x[1,non_dominated],x[2,non_dominated])

<<<<<<< HEAD
using DataFrames
using CSV
data = hcat(hopper[non_dominated],handshake[non_dominated],x[:,non_dominated]')
df = DataFrame(data,["Hopper","Handshake","L1","L2"])
CSV.write("no_spring_pareto.csv",df)
=======
## Save data in a Data Frame
data = hcat(
    idx,
    s1_len,
    s1_k,
    s1_yield,
    s1_tension,
    s2_len,
    s2_k,
    s2_yield,
    s2_tension,
    s3_len,
    s3_k,
    s3_yield,
    s3_max,
)
columns = [
    "index",
    "s1 len",
    "s1 k",
    "s1 yield",
    "s1 tension",
    "s2 len",
    "s2 k",
    "s2 yield",
    "s2 tension",
    "s3 len",
    "s3 k",
    "s3 yield",
    "s3 max"
]

spring_data = DataFrame(data,columns)
# CSV.write("nominal_spring_data.csv",spring_data)


data = hcat(idx, s1_r, s2_r, l1, l2)
columns = ["idx","s1 r", "s2 r", "l1", "l2"]
geometry_data = DataFrame(data,columns)
# CSV.write("geometry_data.csv",geometry_data)
>>>>>>> 01b0f42a
<|MERGE_RESOLUTION|>--- conflicted
+++ resolved
@@ -3,10 +3,6 @@
 using CSV
 using LinearAlgebra
 using Revise
-<<<<<<< HEAD
-using Plots
-include("../HopperHandshake.jl") # reloading HopperHandshake.jl will trigger lots of recompilation
-=======
 using Random
 include("../HopperHandshake.jl") # reloading HopperHandshake.jl will trigger lots of recompilation
 
@@ -141,37 +137,29 @@
 s1_yield = [ExtensionSprings.yield_deflection(p[i].s1,1.2) for i in idx]
 s1_tension = [ExtensionSprings.mean_initial_tension(p[i].s1) for i in idx]
 
-
 s2_len = [ExtensionSprings.free_length(p[i].s2) for i in idx]
 s2_k = [ExtensionSprings.spring_rate(p[i].s2) for i in idx]
 s2_yield = [ExtensionSprings.yield_deflection(p[i].s2,1.2) for i in idx]
 s2_tension = [ExtensionSprings.mean_initial_tension(p[i].s2) for i in idx]
-
 
 # Compression spring:
 #   free length
 #   spring rate
 #   maximum deflection
 #   yield deflection
->>>>>>> 01b0f42a
-
-## brute force the problem
-N = 10000
-x = Designs.random_sample(N)
-hopper = map(i->Hopper.cost(x[:,i]),1:N)
-handshake = map(i->Handshake.cost(x[:,i]),1:N)
-dominated, non_dominated = Optimization.pareto_ranking(hopper,handshake)
-
-scatter(hopper[non_dominated], handshake[non_dominated])
-scatter(x[1,non_dominated],x[2,non_dominated])
-
-<<<<<<< HEAD
-using DataFrames
-using CSV
-data = hcat(hopper[non_dominated],handshake[non_dominated],x[:,non_dominated]')
-df = DataFrame(data,["Hopper","Handshake","L1","L2"])
-CSV.write("no_spring_pareto.csv",df)
-=======
+
+s3_len = [p[i].s3.L0 for i in idx]
+s3_k = [CompressionSprings.spring_rate(p[i].s3) for i in idx]
+s3_max = [CompressionSprings.maximum_deflection(p[i].s3) for i in idx]
+s3_yield = [CompressionSprings.yield_deflection(p[i].s3,1.2) for i in idx]
+
+# Kinematics:
+#   link lengths
+s1_r = [p[i].s1_r for i in idx]
+s2_r = [p[i].s2_r for i in idx]
+l1 = [p[i].l1 for i in idx]
+l2 = [p[i].l2 for i in idx]
+
 ## Save data in a Data Frame
 data = hcat(
     idx,
@@ -211,5 +199,4 @@
 data = hcat(idx, s1_r, s2_r, l1, l2)
 columns = ["idx","s1 r", "s2 r", "l1", "l2"]
 geometry_data = DataFrame(data,columns)
-# CSV.write("geometry_data.csv",geometry_data)
->>>>>>> 01b0f42a
+# CSV.write("geometry_data.csv",geometry_data)