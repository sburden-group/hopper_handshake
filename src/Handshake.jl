--- conflicted
+++ resolved
@@ -48,33 +48,7 @@
 # potential energy
 function potential_energy(q::Vector{T},p::Designs.Params) where T <: Real
     g = 9.81
-<<<<<<< HEAD
     return T(m*g*q[xf_idx])
-=======
-    l = leg_length(q,p)
-    θ1 = q[θ1_idx]
-    θ2 = q[θ2_idx]
-
-    s1_fl = Designs.ExtensionSprings.free_length(p.s1)
-    joint_location = Array{T}([p.l1*sin(θ1),-p.l1*cos(θ1)])
-    r = (p.l1+s1_fl+.015)
-    fixed_end = Array{T}([r*sin(p.s1_r),-r*cos(p.s1_r)]) 
-    free_end = joint_location + .015*(fixed_end-joint_location)/norm(fixed_end-joint_location)
-    δx = fixed_end-free_end
-    s1_energy = Designs.ExtensionSprings.spring_energy(p.s1,norm(δx)-s1_fl)
-
-    s2_fl = Designs.ExtensionSprings.free_length(p.s2)
-    joint_location = Array{T}([p.l1*sin(θ2),-p.l1*cos(θ2)])
-    r = (p.l1+s2_fl+.015)
-    fixed_end = Array{T}([r*sin(p.s2_r),-r*cos(p.s2_r)]) 
-    free_end = joint_location + .015*(fixed_end-joint_location)/norm(fixed_end-joint_location)
-    δx = fixed_end-free_end
-    s2_energy = Designs.ExtensionSprings.spring_energy(p.s2,norm(δx)-s2_fl)
-
-    s3_energy = Designs.CompressionSprings.spring_energy(p.s3,p.l1+p.l2-l)
-
-    return T(m*g*q[yf_idx]+s1_energy+s2_energy+s3_energy)
->>>>>>> ac830df6
 end
 
 # kinetic energy
